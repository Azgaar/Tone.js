--- conflicted
+++ resolved
@@ -284,23 +284,14 @@
 	 *  is set to the name of the class. 
 	 *  @example
 	 * //prints all logs originating from Tone.OscillatorNode
-<<<<<<< HEAD
-	 * window.TONE_DEBUG_CLASS = "OscillatorNode"
-=======
 	 * Tone.global.TONE_DEBUG_CLASS = "OscillatorNode"
->>>>>>> c802f345
 	 *  @param {*} args Any arguments to print to the console.
 	 *  @private
 	 */
 	Tone.prototype.log = function(){
 		//if the object is either set to debug = true
-<<<<<<< HEAD
-		//or if there is a string on the window with the class name
-		if (this.debug || this.toString() === window.TONE_DEBUG_CLASS){
-=======
 		//or if there is a string on the Tone.global.with the class name
 		if (this.debug || this.toString() === Tone.global.TONE_DEBUG_CLASS){
->>>>>>> c802f345
 			var args = Array.from(arguments);
 			args.unshift(this.toString()+":");
 			// eslint-disable-next-line no-console
@@ -463,8 +454,8 @@
 			}
 		} else {
 			Object.defineProperty(this, property, {
-				writable : false,
-				enumerable : true,
+				"writable" : false,
+				"enumerable" : true,
 			});
 		}
 	};
@@ -481,7 +472,7 @@
 			}
 		} else {
 			Object.defineProperty(this, property, {
-				writable : true,
+				"writable" : true,
 			});
 		}
 	};
@@ -491,9 +482,9 @@
 	 * @enum {String}
 	 */
 	Tone.State = {
-		Started : "started",
-		Stopped : "stopped",
-		Paused : "paused",
+		"Started" : "started",
+		"Stopped" : "stopped",
+		"Paused" : "paused",
 	};
 
 	/**
@@ -647,10 +638,10 @@
 	 *  @memberOf Tone
 	 */
 	Object.defineProperty(Tone, "context", {
-		get : function(){
+		"get" : function(){
 			return Tone._audioContext;
 		},
-		set : function(context){
+		"set" : function(context){
 			if (context.isContext){
 				Tone._audioContext = context;
 			} else {
@@ -669,7 +660,7 @@
 	 *  @readOnly
 	 */
 	Object.defineProperty(Tone.prototype, "context", {
-		get : function(){
+		"get" : function(){
 			return Tone.context;
 		}
 	});
@@ -699,7 +690,7 @@
 	 *  @readOnly
 	 */
 	Object.defineProperty(Tone.prototype, "blockTime", {
-		get : function(){
+		"get" : function(){
 			return 128 / this.context.sampleRate;
 		}
 	});
@@ -713,7 +704,7 @@
 	 *  @readOnly
 	 */
 	Object.defineProperty(Tone.prototype, "sampleTime", {
-		get : function(){
+		"get" : function(){
 			return 1 / this.context.sampleRate;
 		}
 	});
@@ -727,14 +718,9 @@
 	 *  @static
 	 */
 	Object.defineProperty(Tone, "supported", {
-		get : function(){
-<<<<<<< HEAD
-			var hasAudioContext = window.hasOwnProperty("AudioContext") || window.hasOwnProperty("webkitAudioContext");
-			var hasPromises = window.hasOwnProperty("Promise");
-=======
+		"get" : function(){
 			var hasAudioContext = Tone.global.hasOwnProperty("AudioContext") || Tone.global.hasOwnProperty("webkitAudioContext");
 			var hasPromises = Tone.global.hasOwnProperty("Promise");
->>>>>>> c802f345
 			return hasAudioContext && hasPromises;
 		}
 	});
@@ -748,7 +734,7 @@
 	 *  @readOnly
 	 */
 	Object.defineProperty(Tone, "initialized", {
-		get : function(){
+		"get" : function(){
 			return Boolean(Tone.context);
 		}
 	});
@@ -776,11 +762,7 @@
 	 * @type {String}
 	 * @static
 	 */
-<<<<<<< HEAD
-	Tone.version = "r13-dev";
-=======
 	Tone.version = version;
->>>>>>> c802f345
 
 	return Tone;
 });